--- conflicted
+++ resolved
@@ -32,100 +32,8 @@
             age = sample_batched['age']
             y = sample_batched['class_label']
 
-<<<<<<< HEAD
-            # mixed precision training if needed
-            with autocast(enabled=config.get('mixed_precision', False)):
-                # forward pass
-                output = model(x, age)
-
-                if config['use_age'] == 'estimate':
-                    output_age = output[:, -1]
-                    output = output[:, :-1]
-
-                # loss function
-                if config['criterion'] == 'cross-entropy':
-                    s = F.log_softmax(output, dim=1)
-                    loss = F.nll_loss(s, y)
-                elif config['criterion'] == 'multi-bce':
-                    y_oh = F.one_hot(y, num_classes=output.size(dim=1))
-                    s = torch.sigmoid(output)
-                    loss = F.binary_cross_entropy_with_logits(output, y_oh.float())
-                elif config['criterion'] == 'svm':
-                    s = output
-                    loss = F.multi_margin_loss(output, y)
-                else:
-                    raise ValueError("config['criterion'] must be set to one of ['cross-entropy', 'multi-bce', 'svm']")
-
-                if config['use_age'] == 'estimate':
-                    age_loss_scale = config.get('age_loss_scale', 1)
-                    loss += age_loss_scale * F.mse_loss(age, output_age)
-
-            # backward and update
-            if config.get('mixed_precision', False):
-                amp_scaler.scale(loss).backward()
-                if 'clip_grad_norm' in config:
-                    amp_scaler.unscale_(optimizer)
-                    torch.nn.utils.clip_grad_norm_(model.parameters(), config['clip_grad_norm'])
-                amp_scaler.step(optimizer)
-                amp_scaler.update()
-                scheduler.step()
-            else:
-                loss.backward()
-                if 'clip_grad_norm' in config:
-                    torch.nn.utils.clip_grad_norm_(model.parameters(), config['clip_grad_norm'])
-                optimizer.step()
-                scheduler.step()
-
-            # train accuracy
-            pred = s.argmax(dim=-1)
-            correct += pred.squeeze().eq(y).sum().item()
-            total += pred.shape[0]
-            cumu_loss += loss.item()
-
-            i += 1
-            if steps <= i:
-                break
-        if steps <= i:
-            break
-
-    train_acc = 100.0 * correct / total
-    avg_loss = cumu_loss / steps
-
-    return avg_loss, train_acc
-
-
-def train_mixup_multistep(model, loader, preprocess, optimizer, scheduler, amp_scaler, config, steps):
-    model.train()
-
-    i = 0
-    cumu_loss = 0
-    correct, total = (0, 0)
-
-    while True:
-        for sample_batched in loader:
-            optimizer.zero_grad()
-
-            # preprocessing (this includes to-device operation)
-            preprocess(sample_batched)
-
-            # load and mixup the mini-batched data
-            x1 = sample_batched['signal']
-            age1 = sample_batched['age']
-            y1 = sample_batched['class_label']
-
-            index = torch.randperm(x1.shape[0]).cuda()
-            x2 = x1[index]
-            age2 = age1[index]
-            y2 = y1[index]
-
-            mixup_alpha = config['mixup']
-            lam = np.random.beta(mixup_alpha, mixup_alpha)
-            x = lam * x1 + (1.0 - lam) * x2
-            age = lam * age1 + (1.0 - lam) * age2
-=======
             # mixup the mini-batched data
             x, age, y1, y2, lam = mixup_data(x, age, y, config['mixup'])
->>>>>>> 0481d7a3
 
             # mixed precision training if needed
             with autocast(enabled=config.get('mixed_precision', False)):
@@ -152,13 +60,6 @@
                 else:
                     raise ValueError("config['criterion'] must be set to one of ['cross-entropy', 'multi-bce', 'svm']")
 
-<<<<<<< HEAD
-                if config['use_age'] == 'estimate':
-                    age_loss_scale = config.get('age_loss_scale', 1)
-                    loss_age1 = F.mse_loss(age1, output_age)
-                    loss_age2 = F.mse_loss(age2, output_age)
-                    loss += age_loss_scale * (lam * loss_age1 + (1 - lam) * loss_age2)
-=======
                 # distillation loss computation
                 if config.get('distil_teacher', None):
                     teacher_output = compute_feature_embedding(config['distil_teacher_model'], sample_batched_distil,
@@ -190,7 +91,6 @@
 
                     distil_alpha = config['distil_alpha']
                     loss = (1 - distil_alpha) * loss + distil_alpha * distil_loss
->>>>>>> 0481d7a3
 
             # backward and update
             if config.get('mixed_precision', False):
