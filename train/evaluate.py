import numpy as np
import torch
import torch.nn.functional as F

# __all__ = []


@torch.no_grad()
def compute_feature_embedding(model, sample_batched, preprocess, target_from_last=1):
    # evaluation mode
    model.eval()

    # preprocessing (this includes to-device operation)
    preprocess(sample_batched)

    # apply model on whole batch directly on device
    x = sample_batched['signal']
    age = sample_batched['age']
    output = model.compute_feature_embedding(x, age, target_from_last=target_from_last)

    return output


@torch.no_grad()
def estimate_score(model, sample_batched, preprocess, config):
    # compute output embedding
    output = compute_feature_embedding(model, sample_batched, preprocess, target_from_last=0)

<<<<<<< HEAD
    if config['use_age'] == 'estimate':
        output_age = output[:, -1]
        output = output[:, :-1]

=======
    # map depending on the loss function
>>>>>>> 0481d7a3
    if config['criterion'] == 'cross-entropy':
        score = F.softmax(output, dim=1)
    elif config['criterion'] == 'multi-bce':
        score = torch.sigmoid(output)
    elif config['criterion'] == 'svm':
        score = output
    else:
        raise ValueError(f"estimate_score(): cannot parse config['criterion']={config['criterion']}.")
    return score


def calculate_confusion_matrix(pred, target, num_classes):
    N = target.shape[0]
    C = num_classes
    confusion = np.zeros((C, C), dtype=np.int32)

    for i in range(N):
        r = target[i]
        c = pred[i]
        confusion[r, c] += 1
    return confusion


def calculate_class_wise_metrics(confusion_matrix):
    n_classes = confusion_matrix.shape[0]

    accuracy = np.zeros((n_classes,))
    sensitivity = np.zeros((n_classes,))
    specificity = np.zeros((n_classes,))
    precision = np.zeros((n_classes,))
    recall = np.zeros((n_classes,))

    for c in range(n_classes):
        tp = confusion_matrix[c, c]
        fn = confusion_matrix[c].sum() - tp
        fp = confusion_matrix[:, c].sum() - tp
        tn = confusion_matrix.sum() - tp - fn - fp

        accuracy[c] = (tp + tn) / (tp + fn + fp + tn)
        sensitivity[c] = tp / (tp + fn)
        specificity[c] = tn / (fp + tn)
        precision[c] = tp / (tp + fp)
        recall[c] = sensitivity[c]
    f1_score = 2 * precision * recall / (precision + recall)

    class_wise_metrics = {'Accuracy': accuracy,
                          'Sensitivity': sensitivity, 'Specificity': specificity,
                          'Precision': precision, 'F1-score': f1_score}  # 'Recall': recall is same with sensitivity
    return class_wise_metrics


@torch.no_grad()
def check_accuracy(model, loader, preprocess, config, repeat=1):
    # for accuracy
    correct, total = (0, 0)

    for k in range(repeat):
        for sample_batched in loader:
            # estimate
            s = estimate_score(model, sample_batched, preprocess, config)
            y = sample_batched['class_label']

            # calculate accuracy
            pred = s.argmax(dim=-1)
            correct += pred.squeeze().eq(y).sum().item()
            total += pred.shape[0]

    accuracy = 100.0 * correct / total
    return accuracy


@torch.no_grad()
def check_accuracy_extended(model, loader, preprocess, config, repeat=1, dummy=1):
    # for confusion matrix
    C = config['out_dims']
    confusion_matrix = np.zeros((C, C), dtype=np.int32)

    # for ROC curve
    score = None
    target = None

    # for throughput calculation
    total = 0
    total_time = 0.0
    start_event = torch.cuda.Event(enable_timing=True)
    end_event = torch.cuda.Event(enable_timing=True)

    # warm-up using dummy round
    for k in range(dummy):
        for sample_batched in loader:
            _ = estimate_score(model, sample_batched, preprocess, config)

    for k in range(repeat):
        for sample_batched in loader:
            # estimate
            start_event.record()
            s = estimate_score(model, sample_batched, preprocess, config)
            end_event.record()
            torch.cuda.synchronize()
            total_time += start_event.elapsed_time(end_event) / 1000

            y = sample_batched['class_label']

            # classification score for drawing ROC curve
            if score is None:
                score = s.detach().cpu().numpy()
                target = y.detach().cpu().numpy()
            else:
                score = np.concatenate((score, s.detach().cpu().numpy()), axis=0)
                target = np.concatenate((target, y.detach().cpu().numpy()), axis=0)

            # confusion matrix
            pred = s.argmax(dim=-1)
            confusion_matrix += calculate_confusion_matrix(pred, y, num_classes=config['out_dims'])

            # total samples
            total += pred.shape[0]

    accuracy = confusion_matrix.trace() / confusion_matrix.sum() * 100.0
    throughput = total / total_time

    return accuracy, score, target, confusion_matrix, throughput


@torch.no_grad()
def check_accuracy_extended_debug(model, loader, preprocess, config, repeat=1):
    # for confusion matrix
    C = config['out_dims']
    confusion_matrix = np.zeros((C, C), dtype=np.int32)

    # for error table
    error_table = {data['serial']: {'GT': data['class_label'].item(),
                                    'Pred': [0] * C} for data in loader.dataset}

    # for crop timing
    crop_timing = dict()

    # for ROC curve
    score = None
    target = None

    for k in range(repeat):
        for sample_batched in loader:
            # estimate
            s = estimate_score(model, sample_batched, preprocess, config)
            y = sample_batched['class_label']

            # classification score for drawing ROC curve
            if score is None:
                score = s.detach().cpu().numpy()
                target = y.detach().cpu().numpy()
            else:
                score = np.concatenate((score, s.detach().cpu().numpy()), axis=0)
                target = np.concatenate((target, y.detach().cpu().numpy()), axis=0)

            # confusion matrix
            pred = s.argmax(dim=-1)
            confusion_matrix += calculate_confusion_matrix(pred, y, num_classes=config['out_dims'])

            # error table
            for n in range(pred.shape[0]):
                serial = sample_batched['serial'][n]
                error_table[serial]['Pred'][pred[n].item()] += 1

            # crop timing
            for n in range(pred.shape[0]):
                ct = sample_batched['crop_timing'][n]

                if ct not in crop_timing.keys():
                    crop_timing[ct] = {}

                if pred[n] == y[n]:
                    crop_timing[ct]['correct'] = crop_timing[ct].get('correct', 0) + 1
                else:
                    crop_timing[ct]['incorrect'] = crop_timing[ct].get('incorrect', 0) + 1

    # error table update
    error_table_serial = []
    error_table_pred = []
    error_table_gt = []

    for serial in sorted(error_table.keys()):
        error_table_serial.append(serial)
        error_table_pred.append(error_table[serial]['Pred'])
        error_table_gt.append(error_table[serial]['GT'])

    error_table = {'Serial': error_table_serial,
                   'Pred': error_table_pred,
                   'GT': error_table_gt}

    accuracy = confusion_matrix.trace() / confusion_matrix.sum() * 100.0
    return accuracy, score, target, confusion_matrix, error_table, crop_timing


@torch.no_grad()
def check_accuracy_multicrop(model, loader, preprocess, config, repeat=1):
    # for accuracy
    correct, total = (0, 0)

    for k in range(repeat):
        for sample_batched in loader:
            # estimate
            s = estimate_score(model, sample_batched, preprocess, config)
            y = sample_batched['class_label']
            tcm = config['test_crop_multiple']

            # multi-crop averaging
            if s.size(0) % tcm != 0:
                raise ValueError(f"check_accuracy_multicrop(): Real minibatch size={y.size(0)} is not multiple of "
                                 f"config['test_crop_multiple']={tcm}.")

            real_minibatch = s.size(0) // tcm
            s_ = torch.zeros((real_minibatch, s.size(1)))
            y_ = torch.zeros((real_minibatch,), dtype=torch.int32)

            for m in range(real_minibatch):
                s_[m] = s[tcm*m: tcm*(m + 1)].mean(dim=0,
                                                                                                    keepdims=True)
                y_[m] = y[tcm*m]

            s = s_
            y = y_

            # calculate accuracy
            pred = s.argmax(dim=-1)
            correct += pred.squeeze().eq(y).sum().item()
            total += pred.shape[0]

    accuracy = 100.0 * correct / total
    return accuracy


@torch.no_grad()
def check_accuracy_multicrop_extended(model, loader, preprocess, config, repeat=1, dummy=1):
    # for confusion matrix
    C = config['out_dims']
    confusion_matrix = np.zeros((C, C), dtype=np.int32)

    # for ROC curve
    score = None
    target = None

    # for throughput calculation
    total = 0
    total_time = 0.0
    start_event = torch.cuda.Event(enable_timing=True)
    end_event = torch.cuda.Event(enable_timing=True)

    # warm-up using dummy round
    for k in range(dummy):
        for sample_batched in loader:
            _ = estimate_score(model, sample_batched, preprocess, config)

    for k in range(repeat):
        for sample_batched in loader:
            real_minibatch = sample_batched['signal'].size(0) // config['test_crop_multiple']
            s_merge = torch.zeros((real_minibatch, config['out_dims']))
            y_merge = torch.zeros((real_minibatch,), dtype=torch.int32)

            # estimate
            start_event.record()
            s = estimate_score(model, sample_batched, preprocess, config)
            y = sample_batched['class_label']
            tcm = config['test_crop_multiple']

            # multi-crop averaging
            if s.size(0) % tcm != 0:
                raise ValueError(f"check_accuracy_multicrop(): Real minibatch size={y.size(0)} is not multiple of "
                                 f"config['test_crop_multiple']={tcm}.")

            for m in range(real_minibatch):
                s_merge[m] = s[tcm*m: tcm*(m + 1)].mean(dim=0, keepdims=True)
                y_merge[m] = y[tcm*m]

            end_event.record()
            torch.cuda.synchronize()
            total_time += start_event.elapsed_time(end_event) / 1000

            s = s_merge
            y = y_merge

            # classification score for drawing ROC curve
            if score is None:
                score = s.detach().cpu().numpy()
                target = y.detach().cpu().numpy()
            else:
                score = np.concatenate((score, s.detach().cpu().numpy()), axis=0)
                target = np.concatenate((target, y.detach().cpu().numpy()), axis=0)

            # confusion matrix
            pred = s.argmax(dim=-1)
            confusion_matrix += calculate_confusion_matrix(pred, y, num_classes=config['out_dims'])

            # total samples
            total += pred.shape[0]

    accuracy = confusion_matrix.trace() / confusion_matrix.sum() * 100.0
    throughput = total / total_time

    return accuracy, score, target, confusion_matrix, throughput<|MERGE_RESOLUTION|>--- conflicted
+++ resolved
@@ -26,14 +26,7 @@
     # compute output embedding
     output = compute_feature_embedding(model, sample_batched, preprocess, target_from_last=0)
 
-<<<<<<< HEAD
-    if config['use_age'] == 'estimate':
-        output_age = output[:, -1]
-        output = output[:, :-1]
-
-=======
     # map depending on the loss function
->>>>>>> 0481d7a3
     if config['criterion'] == 'cross-entropy':
         score = F.softmax(output, dim=1)
     elif config['criterion'] == 'multi-bce':
